#!/usr/bin/env python

import os
import json
from typing import Any, Dict, List, Optional, Union
from dataclasses import dataclass
import time
from datetime import datetime, timedelta
from enum import Enum

import dotenv
import requests
from fastmcp import FastMCP
from prometheus_mcp_server.logging_config import get_logger

dotenv.load_dotenv()
mcp = FastMCP("Prometheus MCP")

# Get logger instance
logger = get_logger()

def validate_limit_parameter(limit: Optional[Union[int, str]]) -> Optional[int]:
    """Validate and convert limit parameter to integer if needed.
    
    Args:
        limit: Optional limit parameter that can be int, str, or None
        
    Returns:
        Optional[int]: Validated integer limit or None
        
    Raises:
        ValueError: If string limit cannot be converted to valid integer
    """
    if limit is None:
        return None
    if isinstance(limit, str):
        try:
            return int(limit)
        except ValueError:
            raise ValueError(f"Invalid limit value '{limit}': must be a valid integer")
    return limit

class TransportType(str, Enum):
    """Supported MCP server transport types."""

    STDIO = "stdio"
    HTTP = "http"
    SSE = "sse"

    @classmethod
    def values(cls) -> list[str]:
        """Get all valid transport values."""
        return [transport.value for transport in cls]

@dataclass
class MCPServerConfig:
    """Global Configuration for MCP."""
    mcp_server_transport: TransportType = None
    mcp_bind_host: str = None
    mcp_bind_port: int = None

    def __post_init__(self):
        """Validate mcp configuration."""
        if not self.mcp_server_transport:
            raise ValueError("MCP SERVER TRANSPORT is required")
        if not self.mcp_bind_host:
            raise ValueError(f"MCP BIND HOST is required")
        if not self.mcp_bind_port:
            raise ValueError(f"MCP BIND PORT is required")

@dataclass
class PrometheusConfig:
    url: str
    # Optional credentials
    username: Optional[str] = None
    password: Optional[str] = None
    token: Optional[str] = None
    # Optional Org ID for multi-tenant setups
    org_id: Optional[str] = None
    # Optional Custom MCP Server Configuration
    mcp_server_config: Optional[MCPServerConfig] = None

config = PrometheusConfig(
    url=os.environ.get("PROMETHEUS_URL", ""),
    username=os.environ.get("PROMETHEUS_USERNAME", ""),
    password=os.environ.get("PROMETHEUS_PASSWORD", ""),
    token=os.environ.get("PROMETHEUS_TOKEN", ""),
    org_id=os.environ.get("ORG_ID", ""),
    mcp_server_config=MCPServerConfig(
        mcp_server_transport=os.environ.get("PROMETHEUS_MCP_SERVER_TRANSPORT", "stdio").lower(),
        mcp_bind_host=os.environ.get("PROMETHEUS_MCP_BIND_HOST", "127.0.0.1"),
        mcp_bind_port=int(os.environ.get("PROMETHEUS_MCP_BIND_PORT", "8080"))
    )
)

def get_prometheus_auth():
    """Get authentication for Prometheus based on provided credentials."""
    if config.token:
        return {"Authorization": f"Bearer {config.token}"}
    elif config.username and config.password:
        return requests.auth.HTTPBasicAuth(config.username, config.password)
    return None

def make_prometheus_request(endpoint, params=None):
    """Make a request to the Prometheus API with proper authentication and headers."""
    if not config.url:
        logger.error("Prometheus configuration missing", error="PROMETHEUS_URL not set")
        raise ValueError("Prometheus configuration is missing. Please set PROMETHEUS_URL environment variable.")

    url = f"{config.url.rstrip('/')}/api/v1/{endpoint}"
    auth = get_prometheus_auth()
    headers = {}

    if isinstance(auth, dict):  # Token auth is passed via headers
        headers.update(auth)
        auth = None  # Clear auth for requests.get if it's already in headers
    
    # Add OrgID header if specified
    if config.org_id:
        headers["X-Scope-OrgID"] = config.org_id

    try:
        logger.debug("Making Prometheus API request", endpoint=endpoint, url=url, params=params)
        
        # Make the request with appropriate headers and auth
        response = requests.get(url, params=params, auth=auth, headers=headers)
        
        response.raise_for_status()
        result = response.json()
        
        if result["status"] != "success":
            error_msg = result.get('error', 'Unknown error')
            logger.error("Prometheus API returned error", endpoint=endpoint, error=error_msg, status=result["status"])
            raise ValueError(f"Prometheus API error: {error_msg}")
        
        data_field = result.get("data", {})
        if isinstance(data_field, dict):
            result_type = data_field.get("resultType")
        else:
            result_type = "list"
        logger.debug("Prometheus API request successful", endpoint=endpoint, result_type=result_type)
        return result["data"]
    
    except requests.exceptions.RequestException as e:
        logger.error("HTTP request to Prometheus failed", endpoint=endpoint, url=url, error=str(e), error_type=type(e).__name__)
        raise
    except json.JSONDecodeError as e:
        logger.error("Failed to parse Prometheus response as JSON", endpoint=endpoint, url=url, error=str(e))
        raise ValueError(f"Invalid JSON response from Prometheus: {str(e)}")
    except Exception as e:
        logger.error("Unexpected error during Prometheus request", endpoint=endpoint, url=url, error=str(e), error_type=type(e).__name__)
        raise

@mcp.tool(description="Execute a PromQL instant query against Prometheus")
async def execute_query(query: str, time: Optional[str] = None) -> Dict[str, Any]:
    """Execute an instant query against Prometheus.
    
    Args:
        query: PromQL query string
        time: Optional RFC3339 or Unix timestamp (default: current time)
        
    Returns:
        Query result with type (vector, matrix, scalar, string) and values
    """
    params = {"query": query}
    if time:
        params["time"] = time
    
    logger.info("Executing instant query", query=query, time=time)
    data = make_prometheus_request("query", params=params)
    
    result = {
        "resultType": data["resultType"],
        "result": data["result"]
    }
    
    logger.info("Instant query completed", 
                query=query, 
                result_type=data["resultType"], 
                result_count=len(data["result"]) if isinstance(data["result"], list) else 1)
    
    return result

@mcp.tool(description="Execute a PromQL range query with start time, end time, and step interval")
async def execute_range_query(query: str, start: str, end: str, step: str) -> Dict[str, Any]:
    """Execute a range query against Prometheus.
    
    Args:
        query: PromQL query string
        start: Start time as RFC3339 or Unix timestamp
        end: End time as RFC3339 or Unix timestamp
        step: Query resolution step width (e.g., '15s', '1m', '1h')
        
    Returns:
        Range query result with type (usually matrix) and values over time
    """
    params = {
        "query": query,
        "start": start,
        "end": end,
        "step": step
    }
    
    logger.info("Executing range query", query=query, start=start, end=end, step=step)
    data = make_prometheus_request("query_range", params=params)
    
    result = {
        "resultType": data["resultType"],
        "result": data["result"]
    }
    
    logger.info("Range query completed", 
                query=query, 
                result_type=data["resultType"], 
                result_count=len(data["result"]) if isinstance(data["result"], list) else 1)
    
    return result

@mcp.tool(description="List all available metrics in Prometheus")
<<<<<<< HEAD
async def list_metrics() -> List[str]:
    """Retrieve a list of all metric names available in Prometheus.
    
    Returns:
        List of metric names as strings
    """
    logger.info("Listing available metrics")
    data = make_prometheus_request("label/__name__/values")
    logger.info("Metrics list retrieved", metric_count=len(data))
    return data

@mcp.tool(description="Get metadata for a specific metric")
async def get_metric_metadata(metric: str) -> List[Dict[str, Any]]:
=======
async def list_metrics(limit: Optional[Union[int, str]] = None) -> List[str]:
    """Retrieve a list of all metric names available in Prometheus.
    
    Args:
        limit: Optional maximum number of metrics to return (can be int or string)
    
    Returns:
        List of metric names as strings
    """
    params = {}
    limit = validate_limit_parameter(limit)
    if limit is not None:
        params["limit"] = limit
    
    logger.info("Listing available metrics", limit=limit)
    data = make_prometheus_request("label/__name__/values", params=params if params else None)
    logger.info("Metrics list retrieved", metric_count=len(data), limit=limit)
    return data

@mcp.tool(description="Get metadata for a specific metric")
async def get_metric_metadata(metric: str, limit: Optional[Union[int, str]] = None) -> List[Dict[str, Any]]:
>>>>>>> ec2b62e0
    """Get metadata about a specific metric.
    
    Args:
        metric: The name of the metric to retrieve metadata for
<<<<<<< HEAD
=======
        limit: Optional maximum number of metadata entries to return (can be int or string)
>>>>>>> ec2b62e0
        
    Returns:
        List of metadata entries for the metric
    """
    logger.info("Retrieving metric metadata", metric=metric)
    params = {"metric": metric}
<<<<<<< HEAD
=======
    limit = validate_limit_parameter(limit)
    if limit is not None:
        params["limit"] = limit
        
    logger.info("Retrieving metric metadata", metric=metric, limit=limit)
>>>>>>> ec2b62e0
    data = make_prometheus_request("metadata", params=params)
    logger.info("Metric metadata retrieved", metric=metric, metadata_count=len(data["metadata"]))
    return data["metadata"]

@mcp.tool(description="Get information about all scrape targets")
async def get_targets() -> Dict[str, List[Dict[str, Any]]]:
    """Get information about all Prometheus scrape targets.
    
    Returns:
        Dictionary with active and dropped targets information
    """
    logger.info("Retrieving scrape targets information")
    data = make_prometheus_request("targets")
    
    result = {
        "activeTargets": data["activeTargets"],
        "droppedTargets": data["droppedTargets"]
    }
    
    logger.info("Scrape targets retrieved", 
                active_targets=len(data["activeTargets"]), 
                dropped_targets=len(data["droppedTargets"]))
    
    return result

<<<<<<< HEAD
=======
@mcp.tool(description="List all available label names in Prometheus")
async def list_labels(limit: Optional[Union[int, str]] = None) -> List[str]:
    """Retrieve a list of all label names available in Prometheus.
    
    Args:
        limit: Optional maximum number of label names to return (can be int or string)
    
    Returns:
        List of label names as strings
    """
    params = {}
    limit = validate_limit_parameter(limit)
    if limit is not None:
        params["limit"] = limit
    
    logger.info("Listing available labels", limit=limit)
    data = make_prometheus_request("labels", params=params if params else None)
    logger.info("Labels list retrieved", label_count=len(data), limit=limit)
    return data

@mcp.tool(description="Get all values for a specific label")
async def get_label_values(label_name: str, limit: Optional[Union[int, str]] = None) -> List[str]:
    """Get all possible values for a specific label.
    
    Args:
        label_name: The name of the label to retrieve values for
        limit: Optional maximum number of label values to return (can be int or string)
        
    Returns:
        List of label values as strings
    """
    params = {}
    limit = validate_limit_parameter(limit)
    if limit is not None:
        params["limit"] = limit
    
    logger.info("Retrieving label values", label_name=label_name, limit=limit)
    data = make_prometheus_request(f"label/{label_name}/values", params=params if params else None)
    logger.info("Label values retrieved", label_name=label_name, values_count=len(data), limit=limit)
    return data

@mcp.tool(description="Find time series by label matchers")
async def find_series(match: List[str], limit: Optional[Union[int, str]] = None, start: Optional[str] = None, end: Optional[str] = None) -> List[Dict[str, str]]:
    """Find time series by label matchers.
    
    Args:
        match: List of series selector expressions (e.g., ['up', 'process_start_time_seconds{job="prometheus"}'])
        limit: Optional maximum number of series to return (can be int or string)
        start: Optional start time as RFC3339 or Unix timestamp
        end: Optional end time as RFC3339 or Unix timestamp
        
    Returns:
        List of label sets representing the series
    """
    params = {}
    # Add match parameters - requests library handles list values for 'match[]' automatically
    if match:
        params['match[]'] = match
    
    limit = validate_limit_parameter(limit)
    if limit is not None:
        params["limit"] = limit
    if start is not None:
        params["start"] = start
    if end is not None:
        params["end"] = end
    
    logger.info("Finding series", match=match, limit=limit, start=start, end=end)
    data = make_prometheus_request("series", params=params)
    logger.info("Series found", series_count=len(data), limit=limit)
    return data

>>>>>>> ec2b62e0
if __name__ == "__main__":
    logger.info("Starting Prometheus MCP Server", mode="direct")
    mcp.run()<|MERGE_RESOLUTION|>--- conflicted
+++ resolved
@@ -19,26 +19,6 @@
 # Get logger instance
 logger = get_logger()
 
-def validate_limit_parameter(limit: Optional[Union[int, str]]) -> Optional[int]:
-    """Validate and convert limit parameter to integer if needed.
-    
-    Args:
-        limit: Optional limit parameter that can be int, str, or None
-        
-    Returns:
-        Optional[int]: Validated integer limit or None
-        
-    Raises:
-        ValueError: If string limit cannot be converted to valid integer
-    """
-    if limit is None:
-        return None
-    if isinstance(limit, str):
-        try:
-            return int(limit)
-        except ValueError:
-            raise ValueError(f"Invalid limit value '{limit}': must be a valid integer")
-    return limit
 
 class TransportType(str, Enum):
     """Supported MCP server transport types."""
@@ -217,7 +197,6 @@
     return result
 
 @mcp.tool(description="List all available metrics in Prometheus")
-<<<<<<< HEAD
 async def list_metrics() -> List[str]:
     """Retrieve a list of all metric names available in Prometheus.
     
@@ -231,51 +210,16 @@
 
 @mcp.tool(description="Get metadata for a specific metric")
 async def get_metric_metadata(metric: str) -> List[Dict[str, Any]]:
-=======
-async def list_metrics(limit: Optional[Union[int, str]] = None) -> List[str]:
-    """Retrieve a list of all metric names available in Prometheus.
-    
-    Args:
-        limit: Optional maximum number of metrics to return (can be int or string)
-    
-    Returns:
-        List of metric names as strings
-    """
-    params = {}
-    limit = validate_limit_parameter(limit)
-    if limit is not None:
-        params["limit"] = limit
-    
-    logger.info("Listing available metrics", limit=limit)
-    data = make_prometheus_request("label/__name__/values", params=params if params else None)
-    logger.info("Metrics list retrieved", metric_count=len(data), limit=limit)
-    return data
-
-@mcp.tool(description="Get metadata for a specific metric")
-async def get_metric_metadata(metric: str, limit: Optional[Union[int, str]] = None) -> List[Dict[str, Any]]:
->>>>>>> ec2b62e0
     """Get metadata about a specific metric.
     
     Args:
         metric: The name of the metric to retrieve metadata for
-<<<<<<< HEAD
-=======
-        limit: Optional maximum number of metadata entries to return (can be int or string)
->>>>>>> ec2b62e0
         
     Returns:
         List of metadata entries for the metric
     """
     logger.info("Retrieving metric metadata", metric=metric)
     params = {"metric": metric}
-<<<<<<< HEAD
-=======
-    limit = validate_limit_parameter(limit)
-    if limit is not None:
-        params["limit"] = limit
-        
-    logger.info("Retrieving metric metadata", metric=metric, limit=limit)
->>>>>>> ec2b62e0
     data = make_prometheus_request("metadata", params=params)
     logger.info("Metric metadata retrieved", metric=metric, metadata_count=len(data["metadata"]))
     return data["metadata"]
@@ -301,81 +245,6 @@
     
     return result
 
-<<<<<<< HEAD
-=======
-@mcp.tool(description="List all available label names in Prometheus")
-async def list_labels(limit: Optional[Union[int, str]] = None) -> List[str]:
-    """Retrieve a list of all label names available in Prometheus.
-    
-    Args:
-        limit: Optional maximum number of label names to return (can be int or string)
-    
-    Returns:
-        List of label names as strings
-    """
-    params = {}
-    limit = validate_limit_parameter(limit)
-    if limit is not None:
-        params["limit"] = limit
-    
-    logger.info("Listing available labels", limit=limit)
-    data = make_prometheus_request("labels", params=params if params else None)
-    logger.info("Labels list retrieved", label_count=len(data), limit=limit)
-    return data
-
-@mcp.tool(description="Get all values for a specific label")
-async def get_label_values(label_name: str, limit: Optional[Union[int, str]] = None) -> List[str]:
-    """Get all possible values for a specific label.
-    
-    Args:
-        label_name: The name of the label to retrieve values for
-        limit: Optional maximum number of label values to return (can be int or string)
-        
-    Returns:
-        List of label values as strings
-    """
-    params = {}
-    limit = validate_limit_parameter(limit)
-    if limit is not None:
-        params["limit"] = limit
-    
-    logger.info("Retrieving label values", label_name=label_name, limit=limit)
-    data = make_prometheus_request(f"label/{label_name}/values", params=params if params else None)
-    logger.info("Label values retrieved", label_name=label_name, values_count=len(data), limit=limit)
-    return data
-
-@mcp.tool(description="Find time series by label matchers")
-async def find_series(match: List[str], limit: Optional[Union[int, str]] = None, start: Optional[str] = None, end: Optional[str] = None) -> List[Dict[str, str]]:
-    """Find time series by label matchers.
-    
-    Args:
-        match: List of series selector expressions (e.g., ['up', 'process_start_time_seconds{job="prometheus"}'])
-        limit: Optional maximum number of series to return (can be int or string)
-        start: Optional start time as RFC3339 or Unix timestamp
-        end: Optional end time as RFC3339 or Unix timestamp
-        
-    Returns:
-        List of label sets representing the series
-    """
-    params = {}
-    # Add match parameters - requests library handles list values for 'match[]' automatically
-    if match:
-        params['match[]'] = match
-    
-    limit = validate_limit_parameter(limit)
-    if limit is not None:
-        params["limit"] = limit
-    if start is not None:
-        params["start"] = start
-    if end is not None:
-        params["end"] = end
-    
-    logger.info("Finding series", match=match, limit=limit, start=start, end=end)
-    data = make_prometheus_request("series", params=params)
-    logger.info("Series found", series_count=len(data), limit=limit)
-    return data
-
->>>>>>> ec2b62e0
 if __name__ == "__main__":
     logger.info("Starting Prometheus MCP Server", mode="direct")
     mcp.run()